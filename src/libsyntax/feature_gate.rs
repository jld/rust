--- conflicted
+++ resolved
@@ -310,13 +310,11 @@
     // Allows field shorthands (`x` meaning `x: x`) in struct literal expressions.
     (active, field_init_shorthand, "1.14.0", Some(37340)),
 
-<<<<<<< HEAD
     // The #![windows_subsystem] attribute
     (active, windows_subsystem, "1.14.0", Some(37499)),
-=======
+
     // Allows using `Self` and associated types in struct expressions and patterns.
     (active, more_struct_aliases, "1.14.0", Some(37544)),
->>>>>>> 50ecee24
 );
 
 declare_features! (
